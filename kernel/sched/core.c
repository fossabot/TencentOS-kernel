--- conflicted
+++ resolved
@@ -6474,13 +6474,9 @@
 	if (!alloc_rt_sched_group(tg, parent))
 		goto err;
 
-<<<<<<< HEAD
-	mutex_init(&tg->offline_mutex);
-=======
 #ifdef CONFIG_BT_GROUP_SCHED
 	mutex_init(&tg->offline_mutex);
 #endif
->>>>>>> 49d407b7
 
 	return tg;
 
